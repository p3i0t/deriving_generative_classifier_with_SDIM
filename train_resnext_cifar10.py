# -*- coding: utf-8 -*-
from __future__ import division

""" 
Trains a ResNeXt Model on Cifar10 and Cifar 100. Implementation as defined in:
Xie, S., Girshick, R., Dollár, P., Tu, Z., & He, K. (2016). 
Aggregated residual transformations for deep neural networks. 
arXiv preprint arXiv:1611.05431.
"""

import argparse
import os
import numpy as np

import torch
import torch.nn.functional as F
import torchvision.datasets as dset
import torchvision.transforms as transforms
from models_cifar10 import CifarResNeXt


if __name__ == '__main__':
    parser = argparse.ArgumentParser(description='Trains ResNeXt on CIFAR',
                                     formatter_class=argparse.ArgumentDefaultsHelpFormatter)
    # Positional arguments
<<<<<<< HEAD
    parser.add_argument('--data_path', type=str, default='data', help='Root for the Cifar dataset.')
    parser.add_argument('--dataset', type=str, default='cifar10', choices=['cifar10', 'cifar100'], help='Choose between Cifar10/100.')
=======
    parser.add_argument('--data_path', type=str, help='Root for the Cifar dataset.')
    parser.add_argument('--dataset', type=str, choices=['cifar10', 'cifar100'], help='Choose between Cifar10/100.')
>>>>>>> 8f9cb2ed
    # Optimization options
    parser.add_argument('--epochs', type=int, default=300, help='Number of epochs to train.')
    parser.add_argument('--batch_size', type=int, default=128, help='Batch size.')
    parser.add_argument('--learning_rate', '-lr', type=float, default=0.1, help='The Learning Rate.')
    parser.add_argument('--momentum', type=float, default=0.9, help='Momentum.')
    parser.add_argument('--decay', type=float, default=0.0005, help='Weight decay (L2 penalty).')
    parser.add_argument('--test_batch_size', type=int, default=100)
    parser.add_argument('--schedule', type=int, nargs='+', default=[150, 225],
                        help='Decrease learning rate at these epochs.')
    parser.add_argument('--gamma', type=float, default=0.1, help='LR is multiplied by gamma on schedule.')
    # Checkpoints
    parser.add_argument('--save',  type=str, default='./logs', help='Folder to save checkpoints.')
    parser.add_argument('--load',  type=str, default='./logs', help='Checkpoint path to resume / test.')

    # Architecture
    parser.add_argument('--depth', type=int, default=29, help='Model depth.')
    parser.add_argument('--cardinality', type=int, default=8, help='Model cardinality (group).')
    parser.add_argument('--base_width', type=int, default=64, help='Number of channels in each group.')
    parser.add_argument('--widen_factor', type=int, default=4, help='Widen factor. 4 -> 64, 8 -> 128, ...')
    # Acceleration
    parser.add_argument('--n_gpu', type=int, default=1, help='0 = CPU.')
    parser.add_argument('--prefetch', type=int, default=2, help='Pre-fetching threads.')

    parser.add_argument('--no-cuda', action='store_true', default=False,
                        help='disables CUDA training')
    args = parser.parse_args()  # So error if typo

    use_cuda = not args.no_cuda and torch.cuda.is_available()

    args.device = torch.device("cuda" if use_cuda else "cpu")
    print('device: ', args.device)

    mean = [x / 255 for x in [125.3, 123.0, 113.9]]
    std = [x / 255 for x in [63.0, 62.1, 66.7]]

    train_transform = transforms.Compose(
        [transforms.RandomHorizontalFlip(),
         transforms.RandomCrop(32, padding=4),
         transforms.ToTensor(),
         transforms.Normalize(mean, std)])

    test_transform = transforms.Compose(
        [transforms.ToTensor(),
         transforms.Normalize(mean, std)])

    if args.dataset == 'cifar10':
        train_data = dset.CIFAR10(args.data_path, train=True, transform=train_transform, download=True)
        test_data = dset.CIFAR10(args.data_path, train=False, transform=test_transform, download=True)
        n_classes = 10
    else:
        train_data = dset.CIFAR100(args.data_path, train=True, transform=train_transform, download=True)
        test_data = dset.CIFAR100(args.data_path, train=False, transform=test_transform, download=True)
        n_classes = 100
    train_loader = torch.utils.data.DataLoader(train_data, batch_size=args.batch_size, shuffle=True,
                                               num_workers=args.prefetch, pin_memory=True)
    test_loader = torch.utils.data.DataLoader(test_data, batch_size=args.test_bs, shuffle=False,
                                              num_workers=args.prefetch, pin_memory=True)

    # Init checkpoints
    if not os.path.isdir(args.save):
        os.makedirs(args.save)

    # Init model, criterion, and optimizer
    net = CifarResNeXt(args.cardinality, args.depth, n_classes, args.base_width, args.widen_factor).to(args.device)
    print(net)

    if use_cuda and args.n_gpu > 1:
        net = torch.nn.DataParallel(net, device_ids=list(range(args.n_gpu)))

    optimizer = torch.optim.SGD(net.parameters(), lr=args.learning_rate, momentum=args.momentum,
                                weight_decay=args.decay, nesterov=True)

    #optimizer = torch.optim.Adam(net.parameters(), lr=1e-3)
    best_train_loss = np.inf
    best_accuracy = 0.

    # train function (forward, backward, update)
    def train():
        net.train()
        loss_list = []
        for batch_idx, (x, y) in enumerate(train_loader):
            x, y = x.to(args.device), y.to(args.device)
            # forward
            output = net(x)

            # backward
            optimizer.zero_grad()
            loss = F.cross_entropy(output, y)
            loss.backward()
            optimizer.step()
            loss_list.append(loss.item())
        return np.mean(loss_list)

    # test function (forward only)
    def test():
        net.eval()
        correct = 0
        for batch_idx, (x, y) in enumerate(test_loader):
            x, y = x.to(args.device), y.to(args.device)
            # forward
            output = net(x)

            # accuracy
            pred = output.max(1)[1]
            correct += float(pred.eq(y).sum())

        test_accuracy = correct / len(test_loader.dataset)
        print('Test accuracy: {:.4f}'.format(test_accuracy))
        return test_accuracy


    for epoch in range(args.epochs):
        if epoch in args.schedule:
            args.learning_rate *= args.gamma
            for param_group in optimizer.param_groups:
                param_group['lr'] = args.learning_rate

        train_loss = train()
        print('Epoch: {}, training loss: {:.4f}.'.format(epoch + 1, train_loss))
        test_accuracy = test()
        if train_loss > best_train_loss:
            best_accuracy = test_accuracy
            save_name = 'ResNeXt{}_{}x{}d.pth'.format(args.depth, args.cardinality, args.base_width)
            torch.save(net.state_dict(), os.path.join(args.save, save_name))
        print("Best accuracy: {:.4f}".format(test_accuracy))<|MERGE_RESOLUTION|>--- conflicted
+++ resolved
@@ -23,13 +23,8 @@
     parser = argparse.ArgumentParser(description='Trains ResNeXt on CIFAR',
                                      formatter_class=argparse.ArgumentDefaultsHelpFormatter)
     # Positional arguments
-<<<<<<< HEAD
     parser.add_argument('--data_path', type=str, default='data', help='Root for the Cifar dataset.')
     parser.add_argument('--dataset', type=str, default='cifar10', choices=['cifar10', 'cifar100'], help='Choose between Cifar10/100.')
-=======
-    parser.add_argument('--data_path', type=str, help='Root for the Cifar dataset.')
-    parser.add_argument('--dataset', type=str, choices=['cifar10', 'cifar100'], help='Choose between Cifar10/100.')
->>>>>>> 8f9cb2ed
     # Optimization options
     parser.add_argument('--epochs', type=int, default=300, help='Number of epochs to train.')
     parser.add_argument('--batch_size', type=int, default=128, help='Batch size.')
